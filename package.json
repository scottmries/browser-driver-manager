--- conflicted
+++ resolved
@@ -2,11 +2,7 @@
   "name": "browser-driver-manager",
   "version": "1.0.1",
   "description": "A cli for managing Chrome and Firefox browsers and drivers. Especially useful to keep Chrome and Chromedriver in-sync.",
-<<<<<<< HEAD
-  "bin": "./src/index.sh",
-=======
   "bin": "./src/index.js",
->>>>>>> 8a4f95ef
   "files": [
     "src/"
   ],
